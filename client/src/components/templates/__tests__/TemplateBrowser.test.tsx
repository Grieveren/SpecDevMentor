<<<<<<< HEAD
// @ts-nocheck
import { render, screen, waitFor } from '@testing-library/react';
=======
import { render, screen, fireEvent, waitFor } from '@testing-library/react';
>>>>>>> a0d5c591
import userEvent from '@testing-library/user-event';
import { beforeEach, describe, expect, it, vi } from 'vitest';
import { templateService } from '../../../services/template.service';
import { TemplateBrowser } from '../TemplateBrowser';

// Mock the template service
vi.mock('../../../services/template.service', () => ({
  templateService: {
    searchTemplates: vi.fn(),
  },
}));

const mockTemplates = [
  {
    id: 'template-1',
    name: 'Requirements Template',
    description: 'A template for writing requirements',
    phase: 'REQUIREMENTS' as const,
    category: 'REQUIREMENTS' as const,
    content: 'Template content',
    variables: [],
    tags: ['requirements', 'template'],
    isPublic: true,
    isOfficial: true,
    usageCount: 10,
    rating: 4.5,
    createdAt: '2023-01-01T00:00:00Z',
    updatedAt: '2023-01-01T00:00:00Z',
    author: {
      id: 'user-1',
      name: 'John Doe',
      email: 'john@example.com',
    },
    _count: {
      usages: 5,
    },
  },
  {
    id: 'template-2',
    name: 'Design Template',
    description: 'A template for system design',
    phase: 'DESIGN' as const,
    category: 'DESIGN' as const,
    content: 'Design template content',
    variables: [
      {
        name: 'projectName',
        description: 'Name of the project',
        type: 'text' as const,
        required: true,
      },
    ],
    tags: ['design', 'architecture'],
    isPublic: false,
    isOfficial: false,
    usageCount: 5,
    rating: 3.8,
    createdAt: '2023-01-02T00:00:00Z',
    updatedAt: '2023-01-02T00:00:00Z',
    author: {
      id: 'user-2',
      name: 'Jane Smith',
      email: 'jane@example.com',
    },
    _count: {
      usages: 3,
    },
  },
];

const mockPaginatedResponse = {
  templates: mockTemplates,
  pagination: {
    page: 1,
    limit: 12,
    total: 2,
    pages: 1,
  },
};

describe('TemplateBrowser', () => {
  beforeEach(() => {
    vi.clearAllMocks();
    (templateService.searchTemplates as any).mockResolvedValue(mockPaginatedResponse);
  });

  it('should render template browser with templates', async () => {
    render(<TemplateBrowser />);

    await waitFor(() => {
      expect(screen.getByText('Requirements Template')).toBeInTheDocument();
      expect(screen.getByText('Design Template')).toBeInTheDocument();
    });

    expect(screen.getByText('A template for writing requirements')).toBeInTheDocument();
    expect(screen.getByText('A template for system design')).toBeInTheDocument();
  });

  it('should display template metadata correctly', async () => {
    render(<TemplateBrowser />);

    await waitFor(() => {
      expect(screen.getByText('Requirements Template')).toBeInTheDocument();
    });

    // Check for official badge
    expect(screen.getByText('Official')).toBeInTheDocument();

    // Check for author names
    expect(screen.getByText('John Doe')).toBeInTheDocument();
    expect(screen.getByText('Jane Smith')).toBeInTheDocument();

    // Check for usage counts
    expect(screen.getByText('10')).toBeInTheDocument();
    expect(screen.getByText('5')).toBeInTheDocument();

    // Check for tags
    expect(screen.getByText('requirements')).toBeInTheDocument();
    expect(screen.getByText('design')).toBeInTheDocument();
  });

  it('should handle search functionality', async () => {
    const user = userEvent.setup();
    render(<TemplateBrowser />);

    // Wait for initial load
    await waitFor(() => {
      expect(screen.getByText('Requirements Template')).toBeInTheDocument();
    });

    const searchInput = screen.getByPlaceholderText('Search templates...');
    await user.type(searchInput, 'requirements');

    await waitFor(() => {
      expect(templateService.searchTemplates).toHaveBeenCalledWith(
        expect.objectContaining({
          query: 'requirements',
          page: 1,
        })
      );
    });
  });

  it('should handle filter changes', async () => {
    const user = userEvent.setup();
    render(<TemplateBrowser />);

    // Wait for initial load
    await waitFor(() => {
      expect(screen.getByText('Requirements Template')).toBeInTheDocument();
    });

    // Open filters
    const filtersButton = screen.getByText('Filters');
    await user.click(filtersButton);

    // Change phase filter
    const phaseSelect = screen.getByLabelText('Phase');
    await user.selectOptions(phaseSelect, 'REQUIREMENTS');

    await waitFor(() => {
      expect(templateService.searchTemplates).toHaveBeenCalledWith(
        expect.objectContaining({
          phase: 'REQUIREMENTS',
          page: 1,
        })
      );
    });
  });

  it('should call onSelectTemplate when template is clicked', async () => {
    const user = userEvent.setup();
    const onSelectTemplate = vi.fn();

    render(<TemplateBrowser onSelectTemplate={onSelectTemplate} />);

    await waitFor(() => {
      expect(screen.getByText('Requirements Template')).toBeInTheDocument();
    });

    const templateCard = screen.getByText('Requirements Template').closest('div');
    await user.click(templateCard!);

    expect(onSelectTemplate).toHaveBeenCalledWith(mockTemplates[0]);
  });

  it('should call onApplyTemplate when apply button is clicked', async () => {
    const user = userEvent.setup();
    const onApplyTemplate = vi.fn();

    render(<TemplateBrowser onApplyTemplate={onApplyTemplate} />);

    await waitFor(() => {
      expect(screen.getByText('Requirements Template')).toBeInTheDocument();
    });

    const applyButtons = screen.getAllByText('Apply Template');
    await user.click(applyButtons[0]);

    expect(onApplyTemplate).toHaveBeenCalledWith(mockTemplates[0]);
  });

  it('should filter by selected phase', async () => {
    render(<TemplateBrowser selectedPhase="DESIGN" />);

    await waitFor(() => {
      expect(templateService.searchTemplates).toHaveBeenCalledWith(
        expect.objectContaining({
          phase: 'DESIGN',
        })
      );
    });
  });

  it('should handle loading state', () => {
    (templateService.searchTemplates as any).mockImplementation(
      () => new Promise(() => {}) // Never resolves
    );

    render(<TemplateBrowser />);

    // Check for loading spinner by class name since it doesn't have role="status"
    expect(document.querySelector('.animate-spin')).toBeInTheDocument();
  });

  it('should handle error state', async () => {
    const errorMessage = 'Failed to load templates';
    (templateService.searchTemplates as any).mockRejectedValue(new Error(errorMessage));

    render(<TemplateBrowser />);

    await waitFor(() => {
      expect(screen.getByText(errorMessage)).toBeInTheDocument();
    });
  });

  it('should handle empty results', async () => {
    (templateService.searchTemplates as any).mockResolvedValue({
      templates: [],
      pagination: {
        page: 1,
        limit: 12,
        total: 0,
        pages: 0,
      },
    });

    render(<TemplateBrowser />);

    await waitFor(() => {
      expect(screen.getByText('No templates found')).toBeInTheDocument();
    });
  });

  it('should handle pagination', async () => {
    const user = userEvent.setup();
    const multiPageResponse = {
      ...mockPaginatedResponse,
      pagination: {
        page: 1,
        limit: 12,
        total: 25,
        pages: 3,
      },
    };

    (templateService.searchTemplates as any).mockResolvedValue(multiPageResponse);

    render(<TemplateBrowser />);

    await waitFor(() => {
      expect(screen.getByText('Requirements Template')).toBeInTheDocument();
    });

    // Should show pagination controls
    expect(screen.getByText('2')).toBeInTheDocument();
    expect(screen.getByText('3')).toBeInTheDocument();
  });

  it('should show correct category labels', async () => {
    render(<TemplateBrowser />);

    await waitFor(() => {
      expect(screen.getByText('Requirements Template')).toBeInTheDocument();
    });

    // Check that category values are converted to readable labels
    expect(screen.getByText('Requirements')).toBeInTheDocument();
    expect(screen.getByText('Design')).toBeInTheDocument();
  });

  it('should truncate long tag lists', async () => {
    const templateWithManyTags = {
      ...mockTemplates[0],
      tags: ['tag1', 'tag2', 'tag3', 'tag4', 'tag5'],
    };

    (templateService.searchTemplates as any).mockResolvedValue({
      templates: [templateWithManyTags],
      pagination: mockPaginatedResponse.pagination,
    });

    render(<TemplateBrowser />);

    await waitFor(() => {
      expect(screen.getByText('Requirements Template')).toBeInTheDocument();
    });

    // Should show first 3 tags and "+X more"
    expect(screen.getByText('tag1')).toBeInTheDocument();
    expect(screen.getByText('tag2')).toBeInTheDocument();
    expect(screen.getByText('tag3')).toBeInTheDocument();
    expect(screen.getByText('+2 more')).toBeInTheDocument();
  });
});<|MERGE_RESOLUTION|>--- conflicted
+++ resolved
@@ -1,13 +1,8 @@
-<<<<<<< HEAD
-// @ts-nocheck
 import { render, screen, waitFor } from '@testing-library/react';
-=======
-import { render, screen, fireEvent, waitFor } from '@testing-library/react';
->>>>>>> a0d5c591
 import userEvent from '@testing-library/user-event';
-import { beforeEach, describe, expect, it, vi } from 'vitest';
+import { describe, it, expect, vi, beforeEach } from 'vitest';
+import { TemplateBrowser } from '../TemplateBrowser';
 import { templateService } from '../../../services/template.service';
-import { TemplateBrowser } from '../TemplateBrowser';
 
 // Mock the template service
 vi.mock('../../../services/template.service', () => ({
@@ -177,7 +172,7 @@
   it('should call onSelectTemplate when template is clicked', async () => {
     const user = userEvent.setup();
     const onSelectTemplate = vi.fn();
-
+    
     render(<TemplateBrowser onSelectTemplate={onSelectTemplate} />);
 
     await waitFor(() => {
@@ -193,7 +188,7 @@
   it('should call onApplyTemplate when apply button is clicked', async () => {
     const user = userEvent.setup();
     const onApplyTemplate = vi.fn();
-
+    
     render(<TemplateBrowser onApplyTemplate={onApplyTemplate} />);
 
     await waitFor(() => {
