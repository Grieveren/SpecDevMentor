--- conflicted
+++ resolved
@@ -1,9 +1,5 @@
-<<<<<<< HEAD
-// @ts-nocheck
+import { Router } from 'express';
 import type { Router as ExpressRouter } from 'express';
-=======
->>>>>>> a0d5c591
-import { Router } from 'express';
 import { body, validationResult } from 'express-validator';
 import { Redis } from 'ioredis';
 import { authMiddleware } from '../middleware/auth.middleware.js';
@@ -61,7 +57,7 @@
     const { code, language, input, timeout } = req.body;
 
     // Execute code
-    const _result = await codeExecutionService.executeCode({
+    const result = await codeExecutionService.executeCode({
       code,
       language,
       input,
@@ -72,7 +68,7 @@
       success: true,
       data: result,
     });
-  } catch (error) {
+  } catch (error: any) {
     console.error('Code execution error:', error);
 
     if (error.name === 'SecurityError') {
@@ -188,7 +184,7 @@
       const { code, language, specifications } = req.body;
 
       // Validate compliance
-      const _result = await complianceService.validateCodeCompliance(
+      const result = await complianceService.validateCodeCompliance(
         code,
         language,
         specifications
@@ -198,7 +194,7 @@
         success: true,
         data: result,
       });
-    } catch (error) {
+    } catch (error: any) {
       console.error('Compliance validation error:', error);
 
       res.status(500).json({
@@ -219,7 +215,7 @@
       status: 'healthy',
       timestamp: new Date().toISOString(),
     });
-  } catch (error) {
+  } catch (error: any) {
     res.status(503).json({
       success: false,
       status: 'unhealthy',
