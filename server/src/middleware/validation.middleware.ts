import { NextFunction, Request, Response } from 'express';
import { ValidationError as ExpressValidationError, validationResult } from 'express-validator';
import { Middleware, ValidationError, ValidationErrorDetail } from '../types/express.js';
import Joi from 'joi';

/**
 * Middleware to validate request data using express-validator
 */
export const validateRequest: Middleware = (
  req: Request,
  res: Response,
  next: NextFunction
): void => {
  const errors = validationResult(req);

  if (!errors.isEmpty()) {
    const details: ValidationErrorDetail[] = errors
      .array()
      .map((error: ExpressValidationError) => ({
        field: error.type === 'field' ? error.path : 'unknown',
        message: error.msg,
        value: error.type === 'field' ? error.value : undefined,
      }));

    const validationError: ValidationError = {
      success: false,
      message: 'Validation failed',
      code: 'VALIDATION_ERROR',
<<<<<<< HEAD
=======
      error: 'Validation failed',
>>>>>>> a0d5c591
      details,
    };

    res.status(400).json(validationError);
    return;
  }

  next();
};

/**
 * Middleware to validate request data using Joi schemas
 */
export const validationMiddleware = (schema: Joi.ObjectSchema) => {
  return (req: Request, res: Response, next: NextFunction): void => {
    const { error } = schema.validate(req.body, { abortEarly: false });

    if (error) {
      const details: ValidationErrorDetail[] = error.details.map(detail => ({
        field: detail.path.join('.'),
        message: detail.message,
        value: detail.context?.value,
      }));

      const validationError: ValidationError = {
        success: false,
        message: 'Validation failed',
        code: 'VALIDATION_ERROR',
        details,
      };

      res.status(400).json(validationError);
      return;
    }

    next();
  };
};<|MERGE_RESOLUTION|>--- conflicted
+++ resolved
@@ -26,10 +26,7 @@
       success: false,
       message: 'Validation failed',
       code: 'VALIDATION_ERROR',
-<<<<<<< HEAD
-=======
       error: 'Validation failed',
->>>>>>> a0d5c591
       details,
     };
 
