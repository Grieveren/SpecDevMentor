--- conflicted
+++ resolved
@@ -1,11 +1,11 @@
-<<<<<<< HEAD
-// @ts-nocheck
 import { Redis } from 'ioredis';
-import { ComplianceDetail, ComplianceResult, SupportedLanguage } from '../types/code-execution.js';
+import { CodeExecutionService } from './code-execution.service.js';
 import { AIService, createAIService } from './ai.service.js';
-=======
->>>>>>> a0d5c591
-import { CodeExecutionService } from './code-execution.service.js';
+import {
+  ComplianceResult,
+  ComplianceDetail,
+  SupportedLanguage,
+} from '../types/code-execution.js';
 
 interface SpecificationDocument {
   id: string;
@@ -36,11 +36,15 @@
 
   constructor(redis?: Redis) {
     this.codeExecutionService = new CodeExecutionService();
-    try {
-      this.aiService = redis ? createAIService(redis) : (null as any);
-    } catch (error) {
-      console.warn('AI service initialization failed, continuing without AI features:', error);
-      this.aiService = null as any;
+    if (redis) {
+      try {
+        this.aiService = createAIService(redis);
+      } catch (error) {
+        console.warn('AI service initialization failed, continuing without AI features:', error);
+        this.aiService = new AIService();
+      }
+    } else {
+      this.aiService = new AIService();
     }
   }
 
@@ -71,7 +75,10 @@
       const testResults = await this.executeTests(code, language, testCases);
 
       // Calculate compliance score
-      const complianceDetails = this.generateComplianceDetails(requirementMatches, testResults);
+      const complianceDetails = this.generateComplianceDetails(
+        requirementMatches,
+        testResults
+      );
 
       const score = this.calculateComplianceScore(complianceDetails);
 
@@ -124,14 +131,14 @@
 
   private parseEARSRequirements(content: string): ExtractedRequirement[] {
     const requirements: ExtractedRequirement[] = [];
-
+    
     // Match EARS patterns: WHEN/IF ... THEN ... SHALL
     const earsPattern = /(?:WHEN|IF)\s+(.+?)\s+THEN\s+(.+?)\s+SHALL\s+(.+?)(?:\n|$)/gi;
     let match;
 
     while ((match = earsPattern.exec(content)) !== null) {
       const [, condition, context, action] = match;
-
+      
       requirements.push({
         id: `ears-${requirements.length + 1}`,
         type: 'functional',
@@ -149,15 +156,14 @@
 
   private parseUserStories(content: string): ExtractedRequirement[] {
     const requirements: ExtractedRequirement[] = [];
-
+    
     // Match user story pattern: As a ... I want ... so that ...
-    const userStoryPattern =
-      /As\s+a\s+(.+?),?\s+I\s+want\s+(.+?),?\s+so\s+that\s+(.+?)(?:\n|\.|\*\*|$)/gi;
+    const userStoryPattern = /As\s+a\s+(.+?),?\s+I\s+want\s+(.+?),?\s+so\s+that\s+(.+?)(?:\n|\.|\*\*|$)/gi;
     let match;
 
     while ((match = userStoryPattern.exec(content)) !== null) {
       const [, role, want, benefit] = match;
-
+      
       requirements.push({
         id: `story-${requirements.length + 1}`,
         type: 'user-story',
@@ -175,7 +181,7 @@
 
   private parseDesignRequirements(content: string): ExtractedRequirement[] {
     const requirements: ExtractedRequirement[] = [];
-
+    
     // Extract API endpoints, data models, and interfaces
     const apiPattern = /(?:endpoint|route|api):\s*([A-Z]+)\s+([\/\w\-:{}]+)/gi;
     const interfacePattern = /interface\s+(\w+)\s*{([^}]+)}/gi;
@@ -216,14 +222,14 @@
 
   private parseTaskRequirements(content: string): ExtractedRequirement[] {
     const requirements: ExtractedRequirement[] = [];
-
+    
     // Extract implementation tasks
     const taskPattern = /[-*]\s*\[\s*[x\s]\s*\]\s*(.+?)(?:\n|$)/gi;
     let match;
 
     while ((match = taskPattern.exec(content)) !== null) {
       const taskDescription = match[1].trim();
-
+      
       if (this.isImplementationTask(taskDescription)) {
         requirements.push({
           id: `task-${requirements.length + 1}`,
@@ -240,26 +246,20 @@
 
   private isImplementationTask(description: string): boolean {
     const implementationKeywords = [
-      'implement',
-      'create',
-      'build',
-      'develop',
-      'write',
-      'add',
-      'function',
-      'class',
-      'method',
-      'component',
-      'service',
-      'api',
+      'implement', 'create', 'build', 'develop', 'write', 'add',
+      'function', 'class', 'method', 'component', 'service', 'api'
     ];
-
-    return implementationKeywords.some(keyword => description.toLowerCase().includes(keyword));
+    
+    return implementationKeywords.some(keyword => 
+      description.toLowerCase().includes(keyword)
+    );
   }
 
   private isTestableTask(description: string): boolean {
     const nonTestableKeywords = ['document', 'plan', 'design', 'research'];
-    return !nonTestableKeywords.some(keyword => description.toLowerCase().includes(keyword));
+    return !nonTestableKeywords.some(keyword => 
+      description.toLowerCase().includes(keyword)
+    );
   }
 
   private async analyzeCode(code: string, language: SupportedLanguage): Promise<CodeAnalysis> {
@@ -284,10 +284,6 @@
 `;
 
     try {
-      if (!this.aiService) {
-        // Fallback to basic static analysis if AI service is not available
-        return this.performBasicCodeAnalysis(code, language);
-      }
       const analysisResult = await this.aiService.generateCompletion(analysisPrompt);
       return JSON.parse(analysisResult);
     } catch (error) {
@@ -313,12 +309,12 @@
         analysis.classes = this.extractJavaScriptClasses(code);
         analysis.apis = this.extractJavaScriptAPIs(code);
         break;
-
+      
       case SupportedLanguage.PYTHON:
         analysis.functions = this.extractPythonFunctions(code);
         analysis.classes = this.extractPythonClasses(code);
         break;
-
+      
       case SupportedLanguage.JAVA:
         analysis.functions = this.extractJavaFunctions(code);
         analysis.classes = this.extractJavaClasses(code);
@@ -326,13 +322,12 @@
     }
 
     analysis.errorHandling = this.detectErrorHandling(code, language);
-
+    
     return analysis;
   }
 
   private extractJavaScriptFunctions(code: string): string[] {
-    const functionPattern =
-      /(?:function\s+(\w+)|const\s+(\w+)\s*=\s*(?:async\s+)?\([^)]*\)\s*=>|(\w+)\s*:\s*(?:async\s+)?function)/g;
+    const functionPattern = /(?:function\s+(\w+)|const\s+(\w+)\s*=\s*(?:async\s+)?\([^)]*\)\s*=>|(\w+)\s*:\s*(?:async\s+)?function)/g;
     const functions: string[] = [];
     let match;
 
@@ -441,7 +436,12 @@
     const matches: RequirementMatch[] = [];
 
     for (const requirement of requirements) {
-      const match = await this.matchSingleRequirement(code, language, requirement, codeAnalysis);
+      const match = await this.matchSingleRequirement(
+        code,
+        language,
+        requirement,
+        codeAnalysis
+      );
       matches.push(match);
     }
 
@@ -463,19 +463,19 @@
       case 'functional':
         matchScore = this.matchFunctionalRequirement(requirement, codeAnalysis, evidence);
         break;
-
+      
       case 'api':
         matchScore = this.matchAPIRequirement(requirement, codeAnalysis, evidence);
         break;
-
+      
       case 'interface':
         matchScore = this.matchInterfaceRequirement(requirement, code, evidence);
         break;
-
+      
       case 'user-story':
         matchScore = this.matchUserStoryRequirement(requirement, codeAnalysis, evidence);
         break;
-
+      
       case 'implementation':
         matchScore = this.matchImplementationRequirement(requirement, codeAnalysis, evidence);
         break;
@@ -505,9 +505,10 @@
     // Check if required functionality is implemented
     if (requirement.expectedBehavior) {
       const behaviorKeywords = requirement.expectedBehavior.toLowerCase().split(/\s+/);
-      const codeElements = [...codeAnalysis.functions, ...codeAnalysis.classes].map(el =>
-        el.toLowerCase()
-      );
+      const codeElements = [
+        ...codeAnalysis.functions,
+        ...codeAnalysis.classes,
+      ].map(el => el.toLowerCase());
 
       const matchingElements = behaviorKeywords.filter(keyword =>
         codeElements.some(element => element.includes(keyword))
@@ -530,7 +531,9 @@
     let score = 0;
 
     if (requirement.path && requirement.method) {
-      const matchingAPI = codeAnalysis.apis.find(api => api.includes(requirement.path));
+      const matchingAPI = codeAnalysis.apis.find(api => 
+        api.includes(requirement.path)
+      );
 
       if (matchingAPI) {
         score = 100;
@@ -568,10 +571,15 @@
 
     if (requirement.functionality) {
       const functionalityKeywords = requirement.functionality.toLowerCase().split(/\s+/);
-      const implementedFeatures = [...codeAnalysis.functions, ...codeAnalysis.classes];
+      const implementedFeatures = [
+        ...codeAnalysis.functions,
+        ...codeAnalysis.classes,
+      ];
 
       const relevantFeatures = implementedFeatures.filter(feature =>
-        functionalityKeywords.some(keyword => feature.toLowerCase().includes(keyword))
+        functionalityKeywords.some(keyword => 
+          feature.toLowerCase().includes(keyword)
+        )
       );
 
       if (relevantFeatures.length > 0) {
@@ -591,10 +599,15 @@
     let score = 0;
 
     const descriptionKeywords = requirement.description.toLowerCase().split(/\s+/);
-    const implementedElements = [...codeAnalysis.functions, ...codeAnalysis.classes];
+    const implementedElements = [
+      ...codeAnalysis.functions,
+      ...codeAnalysis.classes,
+    ];
 
     const matchingElements = implementedElements.filter(element =>
-      descriptionKeywords.some(keyword => element.toLowerCase().includes(keyword))
+      descriptionKeywords.some(keyword => 
+        element.toLowerCase().includes(keyword)
+      )
     );
 
     if (matchingElements.length > 0) {
@@ -615,11 +628,8 @@
 
     // Extract function definitions that match the requirement
     for (const functionName of codeAnalysis.functions) {
-      const functionPattern = new RegExp(
-        `(?:function\\s+${functionName}|${functionName}\\s*[=:].*function)`,
-        'i'
-      );
-
+      const functionPattern = new RegExp(`(?:function\\s+${functionName}|${functionName}\\s*[=:].*function)`, 'i');
+      
       for (let i = 0; i < lines.length; i++) {
         if (functionPattern.test(lines[i])) {
           // Extract function and a few surrounding lines
@@ -677,10 +687,6 @@
 Return as JSON with fields: description, input, expectedOutput, expectedBehavior, testCode
 `;
 
-      if (!this.aiService) {
-        // Return null if AI service is not available
-        return null;
-      }
       const testResult = await this.aiService.generateCompletion(testPrompt);
       const testData = JSON.parse(testResult);
 
@@ -708,7 +714,7 @@
     for (const testCase of testCases) {
       try {
         const testCode = this.generateTestExecutionCode(code, testCase, language);
-
+        
         const executionResult = await this.codeExecutionService.executeCode({
           code: testCode,
           language,
@@ -798,7 +804,9 @@
     const details: ComplianceDetail[] = [];
 
     for (const match of requirementMatches) {
-      const relatedTests = testResults.filter(test => test.testId.includes(match.requirementId));
+      const relatedTests = testResults.filter(test => 
+        test.testId.includes(match.requirementId)
+      );
 
       let status: 'passed' | 'failed' | 'partial';
       let message: string;
@@ -818,7 +826,7 @@
       if (relatedTests.length > 0) {
         const passedTests = relatedTests.filter(test => test.passed).length;
         const testPassRate = passedTests / relatedTests.length;
-
+        
         if (testPassRate < 0.5 && status === 'passed') {
           status = 'partial';
           message += ` - Tests failing (${passedTests}/${relatedTests.length} passed)`;
@@ -841,14 +849,10 @@
 
     const scores = details.map(detail => {
       switch (detail.status) {
-        case 'passed':
-          return 100;
-        case 'partial':
-          return 50;
-        case 'failed':
-          return 0;
-        default:
-          return 0;
+        case 'passed': return 100;
+        case 'partial': return 50;
+        case 'failed': return 0;
+        default: return 0;
       }
     });
 
